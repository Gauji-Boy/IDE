# main_window.py
# This file defines the MainWindow class, which is the main user interface
# for the Simple Collaborative Editor. It integrates the text editor,
# menu actions, status bar, execution controls, output panels,
# and the NetworkManager for handling collaborative sessions.

import sys
import black # For code formatting
import tempfile
import os
import shlex 

from PySide6.QtWidgets import (
    QMainWindow, QMessageBox, QApplication, QStatusBar,
    QToolBar, QComboBox, QDockWidget, QTabWidget, QPlainTextEdit, 
    QSizePolicy, QVBoxLayout, QPushButton, QHBoxLayout, QWidget,
<<<<<<< HEAD
    QTreeView, QFileSystemModel, QFileDialog, QToolButton, QMenu, QStyle,
    QInputDialog, QLineEdit
=======
    QTreeView, QFileSystemModel, QFileDialog, QToolButton, QMenu, QStyle
>>>>>>> 2958e682
)
from PySide6.QtGui import QAction, QKeySequence, QTextCursor, QIcon, QFont, QActionGroup
from PySide6.QtCore import (
    Slot, Qt, QObject, Signal, QProcess, QFileInfo, QDir, QStandardPaths, Signal as PySideSignal, QEvent
)
from PySide6.QtNetwork import QTcpSocket

# Import custom modules for AI Assistant
from ai_assistant_window import AIAssistantWindow
from ai_tools import ApplyCodeEditSignal

# Import other custom modules
from network_manager import NetworkManager
from connection_dialog import ConnectionDialog
from code_editor import CodeEditor 
from custom_python_highlighter import PythonHighlighter
from config import RUNNER_CONFIG

class MainWindow(QMainWindow):
    DEFAULT_PORT = 54321
    untitled_tab_counter = 0 

    def __init__(self, parent=None):
        super().__init__(parent)

        self.setWindowTitle("Code-Sync IDE") 
        self.setGeometry(100, 100, 1200, 800)

        self.editor_tabs = QTabWidget()
        self.editor_tabs.setTabsClosable(True)
        self.editor_tabs.tabCloseRequested.connect(self._close_editor_tab)
        self.editor_tabs.currentChanged.connect(self._on_current_tab_changed)
        self.setCentralWidget(self.editor_tabs)
        
        self.run_destination = "Output Panel" 
        self.runner_config = RUNNER_CONFIG
        self.process = None
        self.current_temp_file_path = None
        self.current_output_file_path = None

        self.network_manager = NetworkManager(self)
        self._is_updating_from_network = False

        # AI Assistant related initializations
        self.ai_apply_code_signal_emitter = ApplyCodeEditSignal()
        self.ai_apply_code_signal_emitter.apply_edit_signal.connect(self.handle_apply_code_edit)
        self.ai_assistant_window_instance = None # To keep track of the window

        # Initialize for new run/debug toolbar widget
<<<<<<< HEAD
        self.current_run_mode = "Run"
=======
        self.current_run_mode = "Run" 
>>>>>>> 2958e682
        self.action_button = None
        self.dropdown_button = None
        self.run_debug_menu = None
        self.run_action_menu_item = None
        self.debug_action_menu_item = None
        self.run_debug_action_group = None
        self.run_action = None # This will be redefined or managed by the new setup
        self.execute_action = None

        self.status_bar = QStatusBar()
        self.setStatusBar(self.status_bar)
        self.status_bar.showMessage("Ready.")

        self._setup_file_explorer_dock() 
        self._setup_toolbar()    
        self._setup_output_dock() 
        self._setup_menus()      
        self._connect_network_signals()
        
        self._add_new_editor_tab() # Start with one empty tab after all UI setup
        self._update_run_action_button_ui() # Initialize the run/debug button UI

        if self.terminal_panel_te: # Ensure it exists
            self.terminal_panel_te.installEventFilter(self)
<<<<<<< HEAD
        # else: # Removed the print for brevity as it's an internal check
            # print("ERROR: self.terminal_panel_te not initialized before installing event filter.")
=======
        else:
            print("ERROR: self.terminal_panel_te not initialized before installing event filter.")
>>>>>>> 2958e682

    @property
    def current_editor(self) -> CodeEditor | None:
        return self.editor_tabs.currentWidget()

    def _setup_file_explorer_dock(self):
        self.file_explorer_dock = QDockWidget("File Explorer", self)
        self.file_tree_view = QTreeView()
        self.file_system_model = QFileSystemModel()
        default_path = QDir.homePath() if QDir.homePath() else QDir.currentPath()
        self.file_system_model.setRootPath(default_path) 
        self.file_system_model.setFilter(QDir.NoDotAndDotDot | QDir.AllDirs | QDir.Files)
        self.file_tree_view.setModel(self.file_system_model)
        self.file_tree_view.setRootIndex(self.file_system_model.index(default_path))
        self.file_tree_view.doubleClicked.connect(self._open_file_from_explorer)
        self.file_tree_view.setAnimated(False)
        self.file_tree_view.setIndentation(20)
        self.file_tree_view.setSortingEnabled(True)
        self.file_tree_view.sortByColumn(0, Qt.AscendingOrder)
        for i in range(1, self.file_system_model.columnCount()): # Hide all but name
            self.file_tree_view.setColumnHidden(i, True)
        self.file_explorer_dock.setWidget(self.file_tree_view)
        self.addDockWidget(Qt.LeftDockWidgetArea, self.file_explorer_dock)

    def _add_new_editor_tab(self, file_path=None, content=""):
        editor = CodeEditor()
        highlighter = PythonHighlighter(editor.document())
        
        # Connect signals for this new editor instance
        editor.textChanged.connect(self._on_editor_text_changed_for_network)
        editor.document().modificationChanged.connect(self._update_window_title_and_tab_text)

        tab_title = "Untitled"
        if file_path:
            try:
                with open(file_path, 'r', encoding='utf-8') as f:
                    content = f.read()
                editor.setPlainText(content)
                tab_title = QFileInfo(file_path).fileName()
                editor.setProperty("file_path", file_path)
                editor.document().setModified(False) 
            except Exception as e:
                QMessageBox.warning(self, "Error Opening File", f"Could not open file: {file_path}\n{e}")
                content = f"# Error opening {file_path}\n{e}"
                editor.setPlainText(content)
                tab_title = "Error"
                editor.setProperty("file_path", None)
                editor.document().setModified(False)
        else:
            editor.setPlainText(content)
            MainWindow.untitled_tab_counter += 1
            tab_title = f"Untitled-{MainWindow.untitled_tab_counter}"
            editor.setProperty("file_path", None)
            editor.document().setModified(False) # New untitled files are initially not modified

        index = self.editor_tabs.addTab(editor, tab_title)
        self.editor_tabs.setCurrentIndex(index)
        editor.setFocus()
        self._update_window_title() # Update based on new tab

    def _close_editor_tab(self, index):
        editor_widget = self.editor_tabs.widget(index)
        if editor_widget:
            if editor_widget.document().isModified():
                self.editor_tabs.setCurrentIndex(index) # Ensure this is the active tab for context
                reply = QMessageBox.question(self, "Unsaved Changes",
                                             f"'{self.editor_tabs.tabText(index).replace('*','')}*' has unsaved changes. Save before closing?",
                                             QMessageBox.Save | QMessageBox.Discard | QMessageBox.Cancel,
                                             QMessageBox.Cancel) # Default to Cancel
                if reply == QMessageBox.Cancel:
                    return
                if reply == QMessageBox.Save:
                    if not self._save_current_file(): # If save is cancelled
                        return 
            
            # Disconnect signals before deleting
            try: editor_widget.textChanged.disconnect(self._on_editor_text_changed_for_network)
            except RuntimeError: pass
            try: editor_widget.document().modificationChanged.disconnect(self._update_window_title_and_tab_text)
            except RuntimeError: pass

            self.editor_tabs.removeTab(index)
            editor_widget.deleteLater()
        
        if self.editor_tabs.count() == 0:
            self._add_new_editor_tab() # Ensure one tab is always open
        else:
            self._update_window_title()


    def _open_file_from_explorer(self, index):
        file_path = self.file_system_model.filePath(index)
        if QFileInfo(file_path).isFile():
            for i in range(self.editor_tabs.count()):
                editor = self.editor_tabs.widget(i)
                if editor and editor.property("file_path") == file_path:
                    self.editor_tabs.setCurrentIndex(i)
                    return
            self._add_new_editor_tab(file_path=file_path)

    def _open_file_dialog(self):
        start_dir = QDir.currentPath() 
        file_path, _ = QFileDialog.getOpenFileName(self, "Open File", start_dir, "All Files (*);;Text Files (*.txt);;Python Files (*.py)")
        if file_path:
            for i in range(self.editor_tabs.count()):
                editor = self.editor_tabs.widget(i)
                if editor and editor.property("file_path") == file_path:
                    self.editor_tabs.setCurrentIndex(i)
                    return
            self._add_new_editor_tab(file_path=file_path)

    def _save_current_file(self):
        editor = self.current_editor
        if not editor: return False
        file_path = editor.property("file_path")
        if file_path:
            try:
                with open(file_path, 'w', encoding='utf-8') as f:
                    f.write(editor.toPlainText())
                self.status_bar.showMessage(f"File saved: {file_path}", 3000)
                editor.document().setModified(False) # Mark as saved
                self._update_window_title_and_tab_text(False) # Update titles
                return True
            except Exception as e:
                QMessageBox.critical(self, "Save Error", f"Could not save file: {file_path}\n{e}")
                self.status_bar.showMessage(f"Error saving file: {e}", 5000)
                return False
        else:
            return self._save_current_file_as() # Delegate to Save As if no path

    def _save_current_file_as(self):
        editor = self.current_editor
        if not editor: return False
        
        current_path = editor.property("file_path") or QDir.currentPath()
        # Suggest filename for untitled tabs
        suggested_name = self.editor_tabs.tabText(self.editor_tabs.currentIndex()).replace("*","") if not editor.property("file_path") else current_path

        file_path, _ = QFileDialog.getSaveFileName(self, "Save File As...", suggested_name, "All Files (*);;Text Files (*.txt);;Python Files (*.py)")
        if file_path:
            try:
                with open(file_path, 'w', encoding='utf-8') as f:
                    f.write(editor.toPlainText())
                editor.setProperty("file_path", file_path)
                # Update tab title using the actual editor instance for the current index
                current_idx = self.editor_tabs.currentIndex()
                self.editor_tabs.setTabText(current_idx, QFileInfo(file_path).fileName())
                editor.document().setModified(False) # Mark as saved
                self._update_window_title_and_tab_text(False) # Update titles
                self.status_bar.showMessage(f"File saved as: {file_path}", 3000)
                return True
            except Exception as e:
                QMessageBox.critical(self, "Save As Error", f"Could not save file: {file_path}\n{e}")
                self.status_bar.showMessage(f"Error saving file as: {e}", 5000)
                return False
        return False # User cancelled dialog


    def _on_current_tab_changed(self, index):
        # Disconnect from all tabs first to avoid multiple connections
        for i in range(self.editor_tabs.count()):
            editor = self.editor_tabs.widget(i)
            if editor:
                try: editor.textChanged.disconnect(self._on_editor_text_changed_for_network)
                except RuntimeError: pass
                # Document might be None if tab is being removed
                doc = editor.document()
                if doc:
                    try: doc.modificationChanged.disconnect(self._update_window_title_and_tab_text)
                    except RuntimeError: pass
        
        if index != -1 : # A tab is selected
            current_editor = self.current_editor
            if current_editor:
                current_editor.textChanged.connect(self._on_editor_text_changed_for_network)
                current_editor.document().modificationChanged.connect(self._update_window_title_and_tab_text)
        
        self._update_window_title()


    def _update_window_title(self):
        base_title = "Code-Sync IDE"
        editor = self.current_editor
        if editor:
            tab_index = self.editor_tabs.currentIndex()
            file_path = editor.property("file_path")
            tab_text = QFileInfo(file_path).fileName() if file_path else self.editor_tabs.tabText(tab_index).replace("*","") # Base name
            
            if editor.document().isModified():
                tab_text += "*"
            
            self.setWindowTitle(f"{tab_text} - {base_title}")
            # Also update the tab text itself if it's the current tab
            # This is now handled by _update_window_title_and_tab_text
        elif self.editor_tabs.count() == 0:
             self.setWindowTitle(base_title)
    
    def _update_window_title_and_tab_text(self, modified):
        # Find which editor's document emitted the signal
        editor_doc = self.sender() # This should be the QTextDocument
        if not editor_doc: return

        for i in range(self.editor_tabs.count()):
            editor = self.editor_tabs.widget(i)
            if editor and editor.document() == editor_doc:
                file_path = editor.property("file_path")
                base_name = QFileInfo(file_path).fileName() if file_path else self.editor_tabs.tabText(i).replace("*", "") # Fallback to current tab text if no path
                
                # Special handling for untitled tabs to keep their "Untitled-N" name consistent
                if not file_path:
                    # Ensure base_name does not become empty or just "*"
                    if not base_name or base_name == "*": 
                         # Reconstruct "Untitled-N" if needed, requires knowing its number
                         # This part might need a more robust way to get the original "Untitled-N"
                         # For now, assume tabText without "*" is the base for untitled
                         current_tab_text_no_star = self.editor_tabs.tabText(i).replace("*","")
                         base_name = current_tab_text_no_star

                new_tab_text = base_name + ("*" if modified else "")
                self.editor_tabs.setTabText(i, new_tab_text)
                
                if i == self.editor_tabs.currentIndex(): # If it's the current tab, update window title
                    self._update_window_title()
                break


    def _setup_toolbar(self):
        toolbar = QToolBar("Execution Toolbar")
        self.addToolBar(toolbar)
        self.language_selector = QComboBox()
        self.language_selector.addItems(self.runner_config.keys())
        toolbar.addWidget(self.language_selector)

        # New Run/Debug combined button
        self.run_debug_widget = QWidget()
        run_debug_layout = QHBoxLayout(self.run_debug_widget)
        run_debug_layout.setContentsMargins(0, 0, 0, 0) # Compact layout
        run_debug_layout.setSpacing(0) # No space between buttons

        self.action_button = QToolButton()
        self.action_button.setAutoRaise(True)
        self.action_button.clicked.connect(self._on_main_action_button_clicked)
        # Icon and tooltip will be set by _update_run_action_button_ui later

        self.dropdown_button = QToolButton()
        self.dropdown_button.setAutoRaise(True)
        self.dropdown_button.setIcon(self.style().standardIcon(QStyle.StandardPixmap.SP_ArrowDown))
        self.dropdown_button.setPopupMode(QToolButton.ToolButtonPopupMode.InstantPopup) # Show menu immediately

        self.run_debug_menu = QMenu(self)
        self.run_action_menu_item = QAction("Run", self, checkable=True)
        self.run_action_menu_item.setChecked(True) # Default to Run
        self.debug_action_menu_item = QAction("Debug", self, checkable=True)

        self.run_debug_action_group = QActionGroup(self)
        self.run_debug_action_group.setExclusive(True)
        self.run_debug_action_group.addAction(self.run_action_menu_item)
        self.run_debug_action_group.addAction(self.debug_action_menu_item)

        # Connect signals for menu items
        self.run_action_menu_item.triggered.connect(self._set_run_mode_run)
        self.debug_action_menu_item.triggered.connect(self._set_run_mode_debug)

        self.run_debug_menu.addAction(self.run_action_menu_item)
        self.run_debug_menu.addAction(self.debug_action_menu_item)
        self.dropdown_button.setMenu(self.run_debug_menu)

        run_debug_layout.addWidget(self.action_button)
        run_debug_layout.addWidget(self.dropdown_button)
        self.run_debug_widget.setLayout(run_debug_layout)
        toolbar.addWidget(self.run_debug_widget)
        # self.run_action is no longer the primary way to trigger execution from toolbar

    @Slot()
    def _on_main_action_button_clicked(self):
        if self.current_run_mode == "Run":
            self.status_bar.showMessage("Executing Run action...", 2000)
            self._trigger_run_code() # Existing method to run code
        elif self.current_run_mode == "Debug":
            self.status_bar.showMessage("Starting Debug session...", 2000)
            self._debug_code() # Call the new method
        else:
            QMessageBox.warning(self, "Unknown Mode", f"Unknown run mode: {self.current_run_mode}")

    @Slot()
    def _debug_code(self):
        editor = self.current_editor
        if not editor:
            self.status_bar.showMessage("No active editor to debug.", 3000)
            return

        if self.process and self.process.state() == QProcess.Running:
<<<<<<< HEAD
            reply = QMessageBox.question(self, "Process Running",
=======
            reply = QMessageBox.question(self, "Process Running", 
>>>>>>> 2958e682
                                         "A process (possibly another debug session or run) is already running. Stop it to start debugging?",
                                         QMessageBox.Yes | QMessageBox.No, QMessageBox.No)
            if reply == QMessageBox.Yes:
                self.process.kill()
                self.process.waitForFinished(1000) # Give it a moment to die
            else:
                self.status_bar.showMessage("Debugging cancelled as another process is running.", 3000)
                return

        code = editor.toPlainText()
        if not code.strip():
            self.status_bar.showMessage("No code to debug.", 3000)
            return

        # Ensure Python is the selected language for debugging with PDB
        if self.language_selector.currentText() != "Python":
            QMessageBox.warning(self, "Language Mismatch", "Debugging with PDB currently only supports Python. Please select Python as the language.")
            py_idx = self.language_selector.findText("Python")
            if py_idx != -1:
                self.language_selector.setCurrentIndex(py_idx)
            else: # Python not in list, problem with RUNNER_CONFIG
                 self.status_bar.showMessage("Python language configuration not found for debugging.", 5000)
                 return

        self._cleanup_temp_files() # Clean up any previous temp files
        temp_dir = QStandardPaths.writableLocation(QStandardPaths.TempLocation) or tempfile.gettempdir()
<<<<<<< HEAD

=======
        
>>>>>>> 2958e682
        try:
            # For PDB, the extension must be .py
            with tempfile.NamedTemporaryFile(mode="w", suffix=".py", delete=False, encoding='utf-8', dir=temp_dir) as tf:
                self.current_temp_file_path = tf.name
                tf.write(code)
        except Exception as e:
            self.status_bar.showMessage(f"Error creating temp file for debugging: {e}", 5000)
            return

        # --- Crucial for debug mode: Switch to terminal view ---
        self._set_run_destination("Terminal") # Use existing method to switch state
        self.output_tabs.setCurrentWidget(self.terminal_panel_te)
        self.terminal_panel_te.clear() # Clear previous terminal content for new debug session

        # Prepare PDB command
        py_executable = sys.executable if sys.executable else "python"
        command = [py_executable, "-m", "pdb", self.current_temp_file_path]

        file_info = QFileInfo(self.current_temp_file_path)
        file_dir = file_info.absolutePath()

        self.terminal_panel_te.appendPlainText(f"Starting PDB: {' '.join(command)}\n---")

        self.process = QProcess(self)
<<<<<<< HEAD
        self.process.setWorkingDirectory(file_dir)
=======
        self.process.setWorkingDirectory(file_dir) 
>>>>>>> 2958e682

        self.process.readyReadStandardOutput.connect(self._handle_process_output)
        self.process.readyReadStandardError.connect(self._handle_process_error)
        self.process.finished.connect(self._handle_process_finished)
<<<<<<< HEAD
        self.process.errorOccurred.connect(self._handle_process_qprocess_error)
=======
        self.process.errorOccurred.connect(self._handle_process_qprocess_error) 
>>>>>>> 2958e682

        if sys.platform != "win32":
            self.process.setProcessChannelMode(QProcess.ProcessChannelMode.MergedChannels)

        self.process.start(command[0], command[1:])

<<<<<<< HEAD
        if not self.process.waitForStarted(3000):
            err_msg = self.process.errorString()
            self._append_to_output_or_terminal(f"Error starting PDB process: {err_msg}\n", is_error=True)
            self._handle_process_finished(-1, QProcess.CrashExit)
        else:
            self.status_bar.showMessage(f"PDB session started for {QFileInfo(self.current_temp_file_path).fileName()}", 5000)
            self.terminal_panel_te.setFocus()
=======
        if not self.process.waitForStarted(3000): 
            err_msg = self.process.errorString()
            self._append_to_output_or_terminal(f"Error starting PDB process: {err_msg}\n", is_error=True)
            self._handle_process_finished(-1, QProcess.CrashExit) 
        else:
            self.status_bar.showMessage(f"PDB session started for {QFileInfo(self.current_temp_file_path).fileName()}", 5000)
            self.terminal_panel_te.setFocus() 
>>>>>>> 2958e682

    @Slot()
    def _update_run_action_button_ui(self):
        if not self.action_button: # Should not happen if setup correctly
            return
        if self.current_run_mode == "Run":
            self.action_button.setIcon(self.style().standardIcon(QStyle.StandardPixmap.SP_MediaPlay))
            self.action_button.setToolTip("Run current script (F5)")
        else: # Debug mode
            # Using SP_BrowserReload as a placeholder for a 'bug' icon.
            # A proper bug icon might require adding a resource file.
<<<<<<< HEAD
            self.action_button.setIcon(self.style().standardIcon(QStyle.StandardPixmap.SP_BrowserReload))
=======
            self.action_button.setIcon(self.style().standardIcon(QStyle.StandardPixmap.SP_BrowserReload)) 
>>>>>>> 2958e682
            self.action_button.setToolTip("Debug current script (F5)")

    @Slot()
    def _set_run_mode_run(self):
        self.current_run_mode = "Run"
        # Ensure the correct menu item is checked (though QActionGroup should handle this)
        if self.run_action_menu_item and not self.run_action_menu_item.isChecked():
             self.run_action_menu_item.setChecked(True)
        self._update_run_action_button_ui()
        self.status_bar.showMessage("Switched to Run mode.", 2000)

    @Slot()
    def _set_run_mode_debug(self):
        self.current_run_mode = "Debug"
        # Ensure the correct menu item is checked
        if self.debug_action_menu_item and not self.debug_action_menu_item.isChecked():
            self.debug_action_menu_item.setChecked(True)
        self._update_run_action_button_ui()
        self.status_bar.showMessage("Switched to Debug mode.", 2000)

    def _setup_output_dock(self):
        self.output_dock = QDockWidget("Output / Terminal", self)
        self.output_dock.setAllowedAreas(Qt.BottomDockWidgetArea | Qt.RightDockWidgetArea)
        self.output_dock.setFeatures(QDockWidget.DockWidgetClosable | QDockWidget.DockWidgetMovable | QDockWidget.DockWidgetFloatable)
        self.output_tabs = QTabWidget()
        self.output_tabs.setMinimumHeight(150)
        self.output_panel_te = QPlainTextEdit()
        self.output_panel_te.setReadOnly(True)
        self.output_tabs.addTab(self.output_panel_te, "Output")
        self.terminal_panel_te = QPlainTextEdit()
        term_font = QFont("Courier New", 10)
        if sys.platform == "darwin": term_font.setFamily("Monaco")
        elif sys.platform == "win32": term_font.setFamily("Consolas")
        else: term_font.setFamily("Monospace") 
        self.terminal_panel_te.setFont(term_font)
        self.terminal_panel_te.setStyleSheet("background-color: #2E2E2E; color: #E0E0E0; padding: 5px;")
        self.output_tabs.addTab(self.terminal_panel_te, "Terminal")
        self.output_dock.setWidget(self.output_tabs)
        self.addDockWidget(Qt.BottomDockWidgetArea, self.output_dock)

    def _setup_menus(self):
        self.menu_bar = self.menuBar()
        file_menu = self.menu_bar.addMenu("&File")
        new_file_action = QAction(QIcon.fromTheme("document-new", QIcon()), "&New File", self)
        new_file_action.setShortcut(QKeySequence.New)
        new_file_action.triggered.connect(self._create_new_file_context_aware) # Changed connection
        file_menu.addAction(new_file_action)
        open_file_action = QAction(QIcon.fromTheme("document-open", QIcon()), "&Open File...", self)
        open_file_action.setShortcut(QKeySequence.Open)
        open_file_action.triggered.connect(self._open_file_dialog)
        file_menu.addAction(open_file_action)
        self.save_file_action = QAction(QIcon.fromTheme("document-save", QIcon()), "&Save File", self)
        self.save_file_action.setShortcut(QKeySequence.Save)
        self.save_file_action.triggered.connect(self._save_current_file)
        file_menu.addAction(self.save_file_action)
        self.save_as_action = QAction(QIcon.fromTheme("document-save-as", QIcon()), "Save File &As...", self)
        self.save_as_action.setShortcut(QKeySequence.SaveAs)
        self.save_as_action.triggered.connect(self._save_current_file_as)
        file_menu.addAction(self.save_as_action)
        
        session_menu = self.menu_bar.addMenu("&Session")
        self.start_hosting_action = QAction("&Start Hosting Session", self)
        self.start_hosting_action.setShortcut(QKeySequence("Ctrl+H"))
        self.start_hosting_action.triggered.connect(self._start_hosting_session)
        session_menu.addAction(self.start_hosting_action)
        self.connect_to_host_action = QAction("&Connect to Host...", self)
        self.connect_to_host_action.setShortcut(QKeySequence("Ctrl+J"))
        self.connect_to_host_action.triggered.connect(self._connect_to_host_session)
        session_menu.addAction(self.connect_to_host_action)
        self.stop_session_action = QAction("S&top Current Session", self)
        self.stop_session_action.setShortcut(QKeySequence("Ctrl+T"))
        self.stop_session_action.triggered.connect(self._stop_current_session)
        self.stop_session_action.setEnabled(False)
        session_menu.addAction(self.stop_session_action)

        edit_menu = self.menu_bar.addMenu("&Edit")
        self.format_code_action = QAction("&Format Code", self)
        self.format_code_action.setShortcut(QKeySequence("Ctrl+Alt+L"))
        self.format_code_action.triggered.connect(self._format_code)
        edit_menu.addAction(self.format_code_action)

        run_menu = self.menu_bar.addMenu("&Run")
        # run_menu.addAction(self.run_action) # Old run_action removed from menu
        # self.run_action.setShortcut(QKeySequence("F5")) # Shortcut will be handled differently
        run_menu.addSeparator()

        # Add a general "Execute" action that respects the current Run/Debug mode
        self.execute_action = QAction("Execute (Run/Debug)", self)
        self.execute_action.setShortcut(QKeySequence("F5"))
        self.execute_action.triggered.connect(self._on_main_action_button_clicked)
        run_menu.addAction(self.execute_action) # Add it to the Run menu

        run_destination_group = QActionGroup(self)
        run_destination_group.setExclusive(True)
        self.output_dest_action = QAction("Output Panel", self, checkable=True)
        self.output_dest_action.setChecked(self.run_destination == "Output Panel")
        self.output_dest_action.triggered.connect(lambda: self._set_run_destination("Output Panel"))
        run_menu.addAction(self.output_dest_action)
        run_destination_group.addAction(self.output_dest_action)
        self.terminal_dest_action = QAction("Integrated Terminal", self, checkable=True)
        self.terminal_dest_action.setChecked(self.run_destination == "Terminal")
        self.terminal_dest_action.triggered.connect(lambda: self._set_run_destination("Terminal"))
        run_menu.addAction(self.terminal_dest_action)
        run_destination_group.addAction(self.terminal_dest_action)

        # Tools Menu
        tools_menu = self.menu_bar.addMenu("&Tools")
        ai_assistant_action = QAction("AI Assistant", self)
        ai_assistant_action.setShortcut(QKeySequence("Ctrl+Shift+A")) # Optional: add a shortcut
        ai_assistant_action.triggered.connect(self.show_ai_assistant)
        tools_menu.addAction(ai_assistant_action)

    def _set_run_destination(self, destination: str):
        self.run_destination = destination
        if destination == "Output Panel": self.output_dest_action.setChecked(True)
        elif destination == "Terminal": self.terminal_dest_action.setChecked(True)
        self.status_bar.showMessage(f"Run destination set to: {destination}", 2000)

    def _trigger_run_code(self):
        if not self.current_editor:
            self.status_bar.showMessage("No active editor tab to run code from.", 3000)
            return
        if self.process and self.process.state() == QProcess.Running:
            reply = QMessageBox.question(self, "Process Running", "A process is already running. Stop it?",
                                         QMessageBox.Yes | QMessageBox.No, QMessageBox.No)
            if reply == QMessageBox.Yes:
                self.process.kill()
                self.process.waitForFinished(1000)
            else: return
        self._execute_current_code()

    def _execute_current_code(self):
        editor = self.current_editor
        if not editor: 
            self.status_bar.showMessage("No active editor to execute.", 3000)
            return

        selected_language = self.language_selector.currentText()
        lang_config = self.runner_config.get(selected_language)

        if selected_language == "Python":
            # Ensure we use the same Python interpreter running the IDE
            # This makes the Python execution more robust.
<<<<<<< HEAD
            py_executable = sys.executable if sys.executable else "python"
=======
            py_executable = sys.executable if sys.executable else "python" 
>>>>>>> 2958e682
            lang_config = {"cmd": [py_executable, "{file}"], "ext": ".py"} # Override

        if not lang_config:
            self.status_bar.showMessage(f"Language '{selected_language}' not configured.", 5000)
            return

        code = editor.toPlainText()
        if not code.strip():
            self.status_bar.showMessage("No code to run.", 3000)
            return

        self._cleanup_temp_files()
        temp_dir = QStandardPaths.writableLocation(QStandardPaths.TempLocation) or tempfile.gettempdir()
        try:
            with tempfile.NamedTemporaryFile(mode="w", suffix=lang_config["ext"], delete=False, encoding='utf-8', dir=temp_dir) as tf:
                self.current_temp_file_path = tf.name
                tf.write(code)
        except Exception as e:
            self.status_bar.showMessage(f"Error creating temp file: {e}", 5000)
            return

        command_template = list(lang_config["cmd"])
        processed_command = []
        file_info = QFileInfo(self.current_temp_file_path)
        file_dir = file_info.absolutePath()
        file_name_no_ext = file_info.completeBaseName()
        self.current_output_file_path = os.path.join(temp_dir, file_name_no_ext) if lang_config.get("output_based") else None

        for part in command_template:
            part = part.replace("{file}", self.current_temp_file_path)
            part = part.replace("{dir}", file_dir)
            part = part.replace("{class_name}", file_name_no_ext)
            if self.current_output_file_path:
                 part = part.replace("{output_file_no_ext}", self.current_output_file_path)
            processed_command.append(part)

        if self.run_destination == "Output Panel":
            self.output_tabs.setCurrentWidget(self.output_panel_te)
            self.output_panel_te.clear()
            self.output_panel_te.appendPlainText(f"Running: {' '.join(processed_command)}\n---")
        else:
            self.output_tabs.setCurrentWidget(self.terminal_panel_te)
            self.terminal_panel_te.appendPlainText(f"\n[{file_dir}]$ {' '.join(processed_command)}")

        self.process = QProcess(self)
        self.process.setWorkingDirectory(file_dir)
        self.process.readyReadStandardOutput.connect(self._handle_process_output)
        self.process.readyReadStandardError.connect(self._handle_process_error)
        self.process.finished.connect(self._handle_process_finished)
        self.process.errorOccurred.connect(self._handle_process_qprocess_error)
        
        command_str_for_shell = ' '.join(shlex.quote(part) for part in processed_command)
        if "&&" in processed_command: 
            if sys.platform == "win32": self.process.start("cmd", ["/C", command_str_for_shell])
            else: self.process.start("sh", ["-c", command_str_for_shell])
        else:
            self.process.start(processed_command[0], processed_command[1:])

        if not self.process.waitForStarted(2000):
            err_msg = self.process.errorString()
            self._append_to_output_or_terminal(f"Error starting process: {err_msg}\n")
            self._handle_process_finished(-1, QProcess.CrashExit)

    def _handle_process_output(self):
        if not self.process: return
        data = self.process.readAllStandardOutput().data().decode(errors='replace')
        self._append_to_output_or_terminal(data)

    def _handle_process_error(self):
        if not self.process: return
        data = self.process.readAllStandardError().data().decode(errors='replace')
        self._append_to_output_or_terminal(data, is_error=True)

    def _append_to_output_or_terminal(self, text: str, is_error: bool = False):
        target_panel = self.output_panel_te if self.run_destination == "Output Panel" else self.terminal_panel_te
        target_panel.insertPlainText(text)

    @Slot(QProcess.ProcessError)
    def _handle_process_qprocess_error(self, error):
        error_messages = {
            QProcess.ProcessError.FailedToStart: "Failed to start: The process failed to start. Check if the command or executable path is correct and if you have permissions.",
            QProcess.ProcessError.Crashed: "Crashed: The process crashed some time after starting successfully.",
            QProcess.ProcessError.Timedout: "Timed out: The last waitFor...() function timed out. The state of QProcess is unchanged.",
            QProcess.ProcessError.ReadError: "Read Error: An error occurred when attempting to read from the process.",
            QProcess.ProcessError.WriteError: "Write Error: An error occurred when attempting to write to the process.",
            QProcess.ProcessError.UnknownError: "Unknown Error: An unknown error occurred."
        }
        error_message = error_messages.get(error, f"An unspecified QProcess error occurred: {error}")
        self._append_to_output_or_terminal(f"QProcess Error: {error_message}\n", is_error=True)
        # Optionally, also call _handle_process_finished or update UI to reflect error state
        # For now, just logging. If the process finishes due to this, finished signal will also trigger.
        if self.process and self.process.state() == QProcess.NotRunning:
             self._handle_process_finished(self.process.exitCode(), QProcess.CrashExit) # Assuming crash if error leads to not running

    def _handle_process_finished(self, exit_code, exit_status):
        status_msg = f"\n--- Process finished with exit code {exit_code}."
        if exit_status == QProcess.CrashExit: status_msg += " (Crashed)"
        elif exit_status == QProcess.NormalExit: status_msg += " (Normal Exit)"
        self._append_to_output_or_terminal(status_msg)
        if self.process: self.process.deleteLater()
        self.process = None

    def _cleanup_temp_files(self):
        if self.current_temp_file_path and os.path.exists(self.current_temp_file_path):
            try: os.remove(self.current_temp_file_path)
            except OSError as e: print(f"Error removing temp file {self.current_temp_file_path}: {e}")
        self.current_temp_file_path = None
        if self.current_output_file_path and os.path.exists(self.current_output_file_path):
            try: os.remove(self.current_output_file_path)
            except OSError as e: print(f"Error removing output file {self.current_output_file_path}: {e}")
        if self.current_output_file_path and sys.platform == "win32" and os.path.exists(self.current_output_file_path + ".exe"):
            try: os.remove(self.current_output_file_path + ".exe")
            except OSError as e: print(f"Error removing output file {self.current_output_file_path}.exe: {e}")
        self.current_output_file_path = None

    def _connect_network_signals(self):
        self.network_manager.data_received.connect(self._handle_data_received)
        self.network_manager.peer_connected.connect(self._handle_peer_connected)
        self.network_manager.peer_disconnected.connect(self._handle_peer_disconnected)
        self.network_manager.hosting_started.connect(self._handle_hosting_started)
        self.network_manager.connection_failed.connect(self._handle_connection_failed)

    @Slot()
    def _format_code(self):
        editor = self.current_editor
        if not editor: 
            self.status_bar.showMessage("No active editor to format.", 3000)
            return
        current_text = editor.toPlainText()
        if not current_text.strip():
            self.status_bar.showMessage("Nothing to format.", 3000)
            return
        try:
            cursor = editor.textCursor()
            original_pos = cursor.position()
            formatted_text = black.format_str(current_text, mode=black.FileMode())
            if formatted_text == current_text:
                self.status_bar.showMessage("Code is already well-formatted.", 3000)
                return
            self._is_updating_from_network = True 
            editor.setPlainText(formatted_text)
            self._is_updating_from_network = False
            new_cursor = editor.textCursor()
            new_cursor.setPosition(min(original_pos, len(formatted_text)))
            editor.setTextCursor(new_cursor)
            self.status_bar.showMessage("Code formatted successfully.", 3000)
        except black.NothingChanged:
            self.status_bar.showMessage("Code is already well-formatted.", 3000)
        except black.InvalidInput as e:
            QMessageBox.warning(self, "Formatting Error", f"Could not format: {e}")
        except Exception as e:
            QMessageBox.critical(self, "Formatting Error", f"Error: {e}")

    @Slot()
    def _start_hosting_session(self):
        self.network_manager.start_hosting(self.DEFAULT_PORT)
        self.status_bar.showMessage(f"Attempting to host on port {self.DEFAULT_PORT}...")

    @Slot()
    def _connect_to_host_session(self):
        ip, port = ConnectionDialog.get_details(self) 
        if ip and port:
            self.network_manager.connect_to_host(ip, port)
            self.status_bar.showMessage(f"Attempting to connect to {ip}:{port}...")
        else:
            self.status_bar.showMessage("Connection cancelled.")
            
    @Slot()
    def _stop_current_session(self):
        self.network_manager.stop_session()

    @Slot(str)
    def _handle_data_received(self, text: str):
        editor = self.current_editor
        if not editor: return
        self._is_updating_from_network = True
        cursor = editor.textCursor()
        old_pos = cursor.position()
        old_anchor = cursor.anchor()
        editor.setPlainText(text) # Update the content of the current editor
        if old_anchor != old_pos:
            cursor.setPosition(old_anchor, QTextCursor.MoveAnchor)
            cursor.setPosition(old_pos, QTextCursor.KeepAnchor)
        else:
            cursor.setPosition(old_pos)
        editor.setTextCursor(cursor)
        self._is_updating_from_network = False

    @Slot(str, int)
    def _handle_hosting_started(self, host_ip: str, port_num: int):
        self.status_bar.showMessage(f"Hosting on {host_ip}:{port_num}. Waiting for connection...")
        self.start_hosting_action.setEnabled(False)
        self.connect_to_host_action.setEnabled(False)
        self.stop_session_action.setEnabled(True)
        # Host can always edit
        if self.current_editor: self.current_editor.setReadOnly(False) 
        self._update_window_title() 

    @Slot()
    def _handle_peer_connected(self):
        self.status_bar.showMessage("Peer connected. Collaboration active.")
        self.start_hosting_action.setEnabled(False)
        self.connect_to_host_action.setEnabled(False)
        self.stop_session_action.setEnabled(True)
        # If client, editor becomes read-only
        if not self.network_manager._is_server and self.current_editor:
            self.current_editor.setReadOnly(True)
        self._update_window_title() 

    @Slot()
    def _handle_peer_disconnected(self):
        self.status_bar.showMessage("Peer disconnected. Session ended.")
        self.start_hosting_action.setEnabled(True)
        self.connect_to_host_action.setEnabled(True)
        self.stop_session_action.setEnabled(False)
        # Editor becomes writable again for everyone
        if self.current_editor: self.current_editor.setReadOnly(False)
        self._update_window_title()

    @Slot(str)
    def _handle_connection_failed(self, error_message: str):
        QMessageBox.critical(self, "Network Error", error_message)
        self.status_bar.showMessage(f"Error: {error_message}")
        self.start_hosting_action.setEnabled(True)
        self.connect_to_host_action.setEnabled(True)
        self.stop_session_action.setEnabled(False)
        self._update_window_title()

    @Slot()
    def _on_editor_text_changed_for_network(self):
        editor = self.current_editor
        if not editor or self._is_updating_from_network: # Ensure this flag is respected
            return
<<<<<<< HEAD

        is_host_with_clients = self.network_manager._is_server and self.network_manager.server_client_sockets
        is_connected_client = (not self.network_manager._is_server and
                               self.network_manager.client_socket and
=======
        
        is_host_with_clients = self.network_manager._is_server and self.network_manager.server_client_sockets
        is_connected_client = (not self.network_manager._is_server and 
                               self.network_manager.client_socket and 
>>>>>>> 2958e682
                               self.network_manager.client_socket.state() == QTcpSocket.ConnectedState)

        # Client only sends data if editor is not read-only (which it would be in a session)
        # Host can always send.
        if is_host_with_clients or (is_connected_client and not editor.isReadOnly()):
            current_text = editor.toPlainText()
            self.network_manager.send_data(current_text)

    # --- AI Assistant Methods ---
    @Slot()
    def show_ai_assistant(self):
        if not self.ai_assistant_window_instance:
            # Pass 'self' (MainWindow instance) and the signal emitter
            self.ai_assistant_window_instance = AIAssistantWindow(
<<<<<<< HEAD
                main_window=self,
=======
                main_window=self, 
>>>>>>> 2958e682
                apply_code_signal_emitter=self.ai_apply_code_signal_emitter,
                parent=self # Ensure it's properly parented
            )
            # Ensure the window is cleaned up when closed
            self.ai_assistant_window_instance.finished.connect(self._ai_assistant_closed)
        self.ai_assistant_window_instance.show()
        self.ai_assistant_window_instance.activateWindow()
        self.ai_assistant_window_instance.raise_()

    @Slot()
    def _ai_assistant_closed(self):
        self.ai_assistant_window_instance = None # Allow garbage collection and recreation

    @Slot(str)
    def handle_apply_code_edit(self, new_code: str):
        editor = self.current_editor
        if editor:
            # Store cursor position
            cursor = editor.textCursor()
            original_pos = cursor.position()
<<<<<<< HEAD

            # Use a flag to prevent feedback loop if network sync is also active for text changes
            # This specific flag might need to be more general if text changes can come from other sources too
            # For now, reusing _is_updating_from_network, but consider a more specific one if needed.
            self._is_updating_from_network = True
            editor.setPlainText(new_code)
            self._is_updating_from_network = False # Reset flag

            # Restore cursor position (or try to)
            new_cursor = editor.textCursor()
            # Ensure cursor position is within new text bounds
            new_cursor.setPosition(min(original_pos, len(new_code)))
            editor.setTextCursor(new_cursor)

            self.status_bar.showMessage("AI Assistant applied code changes.", 3000)
            # Optionally, mark the document as modified, which also updates tab asterisk
            editor.document().setModified(True)
=======
            
            # Use a flag to prevent feedback loop if network sync is also active for text changes
            # This specific flag might need to be more general if text changes can come from other sources too
            # For now, reusing _is_updating_from_network, but consider a more specific one if needed.
            self._is_updating_from_network = True 
            editor.setPlainText(new_code)
            self._is_updating_from_network = False # Reset flag
            
            # Restore cursor position (or try to)
            new_cursor = editor.textCursor()
            # Ensure cursor position is within new text bounds
            new_cursor.setPosition(min(original_pos, len(new_code))) 
            editor.setTextCursor(new_cursor)
            
            self.status_bar.showMessage("AI Assistant applied code changes.", 3000)
            # Optionally, mark the document as modified, which also updates tab asterisk
            editor.document().setModified(True) 
>>>>>>> 2958e682
        else:
            self.status_bar.showMessage("AI Assistant: No active editor to apply changes to.", 3000)
            # Optionally show a message box to the user
            QMessageBox.warning(self, "AI Assistant Error", "No active editor selected to apply code changes.")
    # --- End AI Assistant Methods ---

<<<<<<< HEAD
    @Slot()
    @Slot()
    def _create_new_file_context_aware(self):
        target_dir = ""
        current_tree_index = self.file_tree_view.currentIndex()

        if current_tree_index.isValid():
            path_from_selection = self.file_system_model.filePath(current_tree_index)
            if os.path.isdir(path_from_selection):
                target_dir = path_from_selection
            elif os.path.isfile(path_from_selection):
                target_dir = os.path.dirname(path_from_selection)
            else:
                target_dir = self.file_system_model.rootPath()
        else:
            target_dir = self.file_system_model.rootPath()
            if not target_dir:
                target_dir = QDir.currentPath()

        file_name, ok = QInputDialog.getText(self, "New File", "Enter new file name:", QLineEdit.EchoMode.Normal, "")

        if ok and file_name:
            file_name = file_name.strip() # Ensure no leading/trailing whitespace in filename itself
            if not file_name:
                QMessageBox.warning(self, "Invalid Name", "File name cannot be empty.")
                self.status_bar.showMessage("File creation cancelled: empty name.", 3000)
                return

            if '/' in file_name or '\\' in file_name: # Check for path separators
                QMessageBox.warning(self, "Invalid Name", "File name cannot contain path separators (e.g., / or \\).")
                self.status_bar.showMessage("File creation cancelled: invalid characters in name.", 3000)
                return

            full_file_path = os.path.join(target_dir, file_name)

            # Check if file already exists
            if os.path.exists(full_file_path):
                QMessageBox.warning(self, "File Exists",
                                    f"A file or folder with the name '{file_name}' already exists in '{target_dir}'.")
                self.status_bar.showMessage(f"File creation aborted: '{file_name}' already exists.", 3000)
                return

            # Try to create the file
            try:
                with open(full_file_path, 'w', encoding='utf-8') as f:
                    # File is created empty, nothing to write for now
                    pass
                self.status_bar.showMessage(f"Successfully created file: {full_file_path}", 3000)

                # Open the newly created file in a new editor tab
                self._add_new_editor_tab(file_path=full_file_path)

                # Optional: Select the newly created file in the tree view.
                # This requires finding the model index for the new file path.
                # new_file_index = self.file_system_model.index(full_file_path)
                # if new_file_index.isValid():
                #    self.file_tree_view.setCurrentIndex(new_file_index)
                #    self.file_tree_view.scrollTo(new_file_index)

            except OSError as e:
                QMessageBox.critical(self, "Creation Error",
                                     f"Could not create file: {full_file_path}\n\nError: {e}")
                self.status_bar.showMessage(f"Error creating file: {e}", 5000)
                return
        else:
            self.status_bar.showMessage("New file creation cancelled by user.", 3000)
            return

=======
>>>>>>> 2958e682
    def eventFilter(self, watched_object, event: QEvent):
        if watched_object is self.terminal_panel_te and event.type() == QEvent.Type.KeyPress:
            if self.process and self.process.state() == QProcess.ProcessState.Running and self.current_run_mode == "Debug":
                key_event = event # event is already a QKeyEvent

                if key_event.key() == Qt.Key_Return or key_event.key() == Qt.Key_Enter:
                    cursor = self.terminal_panel_te.textCursor()
<<<<<<< HEAD

=======
                    
>>>>>>> 2958e682
                    # Move cursor to the beginning of the current line (block)
                    cursor.movePosition(QTextCursor.MoveOperation.StartOfBlock)
                    # Select text to the end of the current line (block)
                    cursor.movePosition(QTextCursor.MoveOperation.EndOfBlock, QTextCursor.MoveMode.KeepAnchor)
                    current_line_text = cursor.selectedText()

<<<<<<< HEAD
                    prompts_to_check = ["(Pdb) ", "Pdb> ", "(Pdb)", "Pdb>", "... ", "...> "]
                    command_text = current_line_text

=======
                    prompts_to_check = ["(Pdb) ", "Pdb> ", "(Pdb)", "Pdb>", "... ", "...> "] 
                    command_text = current_line_text 
                    
>>>>>>> 2958e682
                    found_prompt_in_line = False
                    for pdb_prompt in prompts_to_check:
                        prompt_idx = current_line_text.rfind(pdb_prompt)
                        if prompt_idx != -1:
                            command_text = current_line_text[prompt_idx + len(pdb_prompt):]
                            found_prompt_in_line = True
                            break
<<<<<<< HEAD

=======
                    
>>>>>>> 2958e682
                    if not found_prompt_in_line:
                        command_text = current_line_text

                    self.process.write(command_text.encode('utf-8') + b'\n')
<<<<<<< HEAD

=======
                    
>>>>>>> 2958e682
                    return False # Let event propagate

                elif key_event.key() == Qt.Key_C and key_event.modifiers() & Qt.ControlModifier:
                    if sys.platform == "win32":
                        self.process.generateConsoleCtrlEvent(0) # CTRL_C_EVENT
                    else:
<<<<<<< HEAD
                        self.process.terminate()
=======
                        self.process.terminate() 
>>>>>>> 2958e682
                    self.terminal_panel_te.appendPlainText("^C\n")
                    return True # Event handled

        return super().eventFilter(watched_object, event)

    def _on_editor_text_changed_for_network(self):
        editor = self.current_editor
        if not editor or self._is_updating_from_network: # Check the flag here
            return
        
        is_host_with_clients = self.network_manager._is_server and self.network_manager.server_client_sockets
        is_connected_client = (not self.network_manager._is_server and 
                               self.network_manager.client_socket and 
                               self.network_manager.client_socket.state() == QTcpSocket.ConnectedState)

        # Client only sends data if editor is not read-only (which it would be in a session)
        # Host can always send.
        if is_host_with_clients or (is_connected_client and not editor.isReadOnly()):
            current_text = editor.toPlainText()
            self.network_manager.send_data(current_text)

    def closeEvent(self, event):
        if self.process and self.process.state() == QProcess.Running:
            self.process.kill()
            self.process.waitForFinished(1000)
        self._cleanup_temp_files()
        self.network_manager.stop_session()
        
        # Check for unsaved changes in any tab
        for i in range(self.editor_tabs.count()):
            editor = self.editor_tabs.widget(i)
            if editor and editor.document().isModified():
                self.editor_tabs.setCurrentIndex(i) # Focus the tab with unsaved changes
                reply = QMessageBox.question(self, "Unsaved Changes",
                                             f"'{self.editor_tabs.tabText(i).replace('*','')}*' has unsaved changes. Save before exiting?",
                                             QMessageBox.Save | QMessageBox.Discard | QMessageBox.Cancel,
                                             QMessageBox.Cancel)
                if reply == QMessageBox.Cancel:
                    event.ignore()
                    return
                if reply == QMessageBox.Save:
                    if not self._save_current_file(): # If save is cancelled
                        event.ignore()
                        return
        super().closeEvent(event)

if __name__ == '__main__':
    app = QApplication(sys.argv)
    window = MainWindow()
    window.show()
    sys.exit(app.exec())<|MERGE_RESOLUTION|>--- conflicted
+++ resolved
@@ -14,12 +14,8 @@
     QMainWindow, QMessageBox, QApplication, QStatusBar,
     QToolBar, QComboBox, QDockWidget, QTabWidget, QPlainTextEdit, 
     QSizePolicy, QVBoxLayout, QPushButton, QHBoxLayout, QWidget,
-<<<<<<< HEAD
     QTreeView, QFileSystemModel, QFileDialog, QToolButton, QMenu, QStyle,
     QInputDialog, QLineEdit
-=======
-    QTreeView, QFileSystemModel, QFileDialog, QToolButton, QMenu, QStyle
->>>>>>> 2958e682
 )
 from PySide6.QtGui import QAction, QKeySequence, QTextCursor, QIcon, QFont, QActionGroup
 from PySide6.QtCore import (
@@ -69,11 +65,7 @@
         self.ai_assistant_window_instance = None # To keep track of the window
 
         # Initialize for new run/debug toolbar widget
-<<<<<<< HEAD
-        self.current_run_mode = "Run"
-=======
         self.current_run_mode = "Run" 
->>>>>>> 2958e682
         self.action_button = None
         self.dropdown_button = None
         self.run_debug_menu = None
@@ -98,13 +90,8 @@
 
         if self.terminal_panel_te: # Ensure it exists
             self.terminal_panel_te.installEventFilter(self)
-<<<<<<< HEAD
         # else: # Removed the print for brevity as it's an internal check
             # print("ERROR: self.terminal_panel_te not initialized before installing event filter.")
-=======
-        else:
-            print("ERROR: self.terminal_panel_te not initialized before installing event filter.")
->>>>>>> 2958e682
 
     @property
     def current_editor(self) -> CodeEditor | None:
@@ -397,11 +384,7 @@
             return
 
         if self.process and self.process.state() == QProcess.Running:
-<<<<<<< HEAD
-            reply = QMessageBox.question(self, "Process Running",
-=======
             reply = QMessageBox.question(self, "Process Running", 
->>>>>>> 2958e682
                                          "A process (possibly another debug session or run) is already running. Stop it to start debugging?",
                                          QMessageBox.Yes | QMessageBox.No, QMessageBox.No)
             if reply == QMessageBox.Yes:
@@ -428,11 +411,7 @@
 
         self._cleanup_temp_files() # Clean up any previous temp files
         temp_dir = QStandardPaths.writableLocation(QStandardPaths.TempLocation) or tempfile.gettempdir()
-<<<<<<< HEAD
-
-=======
-        
->>>>>>> 2958e682
+        
         try:
             # For PDB, the extension must be .py
             with tempfile.NamedTemporaryFile(mode="w", suffix=".py", delete=False, encoding='utf-8', dir=temp_dir) as tf:
@@ -457,35 +436,18 @@
         self.terminal_panel_te.appendPlainText(f"Starting PDB: {' '.join(command)}\n---")
 
         self.process = QProcess(self)
-<<<<<<< HEAD
-        self.process.setWorkingDirectory(file_dir)
-=======
         self.process.setWorkingDirectory(file_dir) 
->>>>>>> 2958e682
 
         self.process.readyReadStandardOutput.connect(self._handle_process_output)
         self.process.readyReadStandardError.connect(self._handle_process_error)
         self.process.finished.connect(self._handle_process_finished)
-<<<<<<< HEAD
-        self.process.errorOccurred.connect(self._handle_process_qprocess_error)
-=======
         self.process.errorOccurred.connect(self._handle_process_qprocess_error) 
->>>>>>> 2958e682
 
         if sys.platform != "win32":
             self.process.setProcessChannelMode(QProcess.ProcessChannelMode.MergedChannels)
 
         self.process.start(command[0], command[1:])
 
-<<<<<<< HEAD
-        if not self.process.waitForStarted(3000):
-            err_msg = self.process.errorString()
-            self._append_to_output_or_terminal(f"Error starting PDB process: {err_msg}\n", is_error=True)
-            self._handle_process_finished(-1, QProcess.CrashExit)
-        else:
-            self.status_bar.showMessage(f"PDB session started for {QFileInfo(self.current_temp_file_path).fileName()}", 5000)
-            self.terminal_panel_te.setFocus()
-=======
         if not self.process.waitForStarted(3000): 
             err_msg = self.process.errorString()
             self._append_to_output_or_terminal(f"Error starting PDB process: {err_msg}\n", is_error=True)
@@ -493,7 +455,6 @@
         else:
             self.status_bar.showMessage(f"PDB session started for {QFileInfo(self.current_temp_file_path).fileName()}", 5000)
             self.terminal_panel_te.setFocus() 
->>>>>>> 2958e682
 
     @Slot()
     def _update_run_action_button_ui(self):
@@ -505,11 +466,7 @@
         else: # Debug mode
             # Using SP_BrowserReload as a placeholder for a 'bug' icon.
             # A proper bug icon might require adding a resource file.
-<<<<<<< HEAD
-            self.action_button.setIcon(self.style().standardIcon(QStyle.StandardPixmap.SP_BrowserReload))
-=======
             self.action_button.setIcon(self.style().standardIcon(QStyle.StandardPixmap.SP_BrowserReload)) 
->>>>>>> 2958e682
             self.action_button.setToolTip("Debug current script (F5)")
 
     @Slot()
@@ -653,11 +610,7 @@
         if selected_language == "Python":
             # Ensure we use the same Python interpreter running the IDE
             # This makes the Python execution more robust.
-<<<<<<< HEAD
-            py_executable = sys.executable if sys.executable else "python"
-=======
             py_executable = sys.executable if sys.executable else "python" 
->>>>>>> 2958e682
             lang_config = {"cmd": [py_executable, "{file}"], "ext": ".py"} # Override
 
         if not lang_config:
@@ -891,17 +844,10 @@
         editor = self.current_editor
         if not editor or self._is_updating_from_network: # Ensure this flag is respected
             return
-<<<<<<< HEAD
-
-        is_host_with_clients = self.network_manager._is_server and self.network_manager.server_client_sockets
-        is_connected_client = (not self.network_manager._is_server and
-                               self.network_manager.client_socket and
-=======
         
         is_host_with_clients = self.network_manager._is_server and self.network_manager.server_client_sockets
         is_connected_client = (not self.network_manager._is_server and 
                                self.network_manager.client_socket and 
->>>>>>> 2958e682
                                self.network_manager.client_socket.state() == QTcpSocket.ConnectedState)
 
         # Client only sends data if editor is not read-only (which it would be in a session)
@@ -916,11 +862,7 @@
         if not self.ai_assistant_window_instance:
             # Pass 'self' (MainWindow instance) and the signal emitter
             self.ai_assistant_window_instance = AIAssistantWindow(
-<<<<<<< HEAD
-                main_window=self,
-=======
                 main_window=self, 
->>>>>>> 2958e682
                 apply_code_signal_emitter=self.ai_apply_code_signal_emitter,
                 parent=self # Ensure it's properly parented
             )
@@ -941,25 +883,6 @@
             # Store cursor position
             cursor = editor.textCursor()
             original_pos = cursor.position()
-<<<<<<< HEAD
-
-            # Use a flag to prevent feedback loop if network sync is also active for text changes
-            # This specific flag might need to be more general if text changes can come from other sources too
-            # For now, reusing _is_updating_from_network, but consider a more specific one if needed.
-            self._is_updating_from_network = True
-            editor.setPlainText(new_code)
-            self._is_updating_from_network = False # Reset flag
-
-            # Restore cursor position (or try to)
-            new_cursor = editor.textCursor()
-            # Ensure cursor position is within new text bounds
-            new_cursor.setPosition(min(original_pos, len(new_code)))
-            editor.setTextCursor(new_cursor)
-
-            self.status_bar.showMessage("AI Assistant applied code changes.", 3000)
-            # Optionally, mark the document as modified, which also updates tab asterisk
-            editor.document().setModified(True)
-=======
             
             # Use a flag to prevent feedback loop if network sync is also active for text changes
             # This specific flag might need to be more general if text changes can come from other sources too
@@ -977,14 +900,12 @@
             self.status_bar.showMessage("AI Assistant applied code changes.", 3000)
             # Optionally, mark the document as modified, which also updates tab asterisk
             editor.document().setModified(True) 
->>>>>>> 2958e682
         else:
             self.status_bar.showMessage("AI Assistant: No active editor to apply changes to.", 3000)
             # Optionally show a message box to the user
             QMessageBox.warning(self, "AI Assistant Error", "No active editor selected to apply code changes.")
     # --- End AI Assistant Methods ---
 
-<<<<<<< HEAD
     @Slot()
     @Slot()
     def _create_new_file_context_aware(self):
@@ -997,15 +918,15 @@
                 target_dir = path_from_selection
             elif os.path.isfile(path_from_selection):
                 target_dir = os.path.dirname(path_from_selection)
-            else:
+            else: 
                 target_dir = self.file_system_model.rootPath()
         else:
             target_dir = self.file_system_model.rootPath()
-            if not target_dir:
+            if not target_dir: 
                 target_dir = QDir.currentPath()
-
+        
         file_name, ok = QInputDialog.getText(self, "New File", "Enter new file name:", QLineEdit.EchoMode.Normal, "")
-
+        
         if ok and file_name:
             file_name = file_name.strip() # Ensure no leading/trailing whitespace in filename itself
             if not file_name:
@@ -1022,7 +943,7 @@
 
             # Check if file already exists
             if os.path.exists(full_file_path):
-                QMessageBox.warning(self, "File Exists",
+                QMessageBox.warning(self, "File Exists", 
                                     f"A file or folder with the name '{file_name}' already exists in '{target_dir}'.")
                 self.status_bar.showMessage(f"File creation aborted: '{file_name}' already exists.", 3000)
                 return
@@ -1031,12 +952,12 @@
             try:
                 with open(full_file_path, 'w', encoding='utf-8') as f:
                     # File is created empty, nothing to write for now
-                    pass
+                    pass 
                 self.status_bar.showMessage(f"Successfully created file: {full_file_path}", 3000)
-
+                
                 # Open the newly created file in a new editor tab
                 self._add_new_editor_tab(file_path=full_file_path)
-
+                
                 # Optional: Select the newly created file in the tree view.
                 # This requires finding the model index for the new file path.
                 # new_file_index = self.file_system_model.index(full_file_path)
@@ -1045,7 +966,7 @@
                 #    self.file_tree_view.scrollTo(new_file_index)
 
             except OSError as e:
-                QMessageBox.critical(self, "Creation Error",
+                QMessageBox.critical(self, "Creation Error", 
                                      f"Could not create file: {full_file_path}\n\nError: {e}")
                 self.status_bar.showMessage(f"Error creating file: {e}", 5000)
                 return
@@ -1053,8 +974,6 @@
             self.status_bar.showMessage("New file creation cancelled by user.", 3000)
             return
 
-=======
->>>>>>> 2958e682
     def eventFilter(self, watched_object, event: QEvent):
         if watched_object is self.terminal_panel_te and event.type() == QEvent.Type.KeyPress:
             if self.process and self.process.state() == QProcess.ProcessState.Running and self.current_run_mode == "Debug":
@@ -1062,26 +981,16 @@
 
                 if key_event.key() == Qt.Key_Return or key_event.key() == Qt.Key_Enter:
                     cursor = self.terminal_panel_te.textCursor()
-<<<<<<< HEAD
-
-=======
                     
->>>>>>> 2958e682
                     # Move cursor to the beginning of the current line (block)
                     cursor.movePosition(QTextCursor.MoveOperation.StartOfBlock)
                     # Select text to the end of the current line (block)
                     cursor.movePosition(QTextCursor.MoveOperation.EndOfBlock, QTextCursor.MoveMode.KeepAnchor)
                     current_line_text = cursor.selectedText()
 
-<<<<<<< HEAD
-                    prompts_to_check = ["(Pdb) ", "Pdb> ", "(Pdb)", "Pdb>", "... ", "...> "]
-                    command_text = current_line_text
-
-=======
                     prompts_to_check = ["(Pdb) ", "Pdb> ", "(Pdb)", "Pdb>", "... ", "...> "] 
                     command_text = current_line_text 
                     
->>>>>>> 2958e682
                     found_prompt_in_line = False
                     for pdb_prompt in prompts_to_check:
                         prompt_idx = current_line_text.rfind(pdb_prompt)
@@ -1089,31 +998,19 @@
                             command_text = current_line_text[prompt_idx + len(pdb_prompt):]
                             found_prompt_in_line = True
                             break
-<<<<<<< HEAD
-
-=======
                     
->>>>>>> 2958e682
                     if not found_prompt_in_line:
                         command_text = current_line_text
 
                     self.process.write(command_text.encode('utf-8') + b'\n')
-<<<<<<< HEAD
-
-=======
                     
->>>>>>> 2958e682
                     return False # Let event propagate
 
                 elif key_event.key() == Qt.Key_C and key_event.modifiers() & Qt.ControlModifier:
                     if sys.platform == "win32":
                         self.process.generateConsoleCtrlEvent(0) # CTRL_C_EVENT
                     else:
-<<<<<<< HEAD
-                        self.process.terminate()
-=======
                         self.process.terminate() 
->>>>>>> 2958e682
                     self.terminal_panel_te.appendPlainText("^C\n")
                     return True # Event handled
 
